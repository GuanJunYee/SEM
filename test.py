print("Hello, World!")
print("test rules")
print("test rules")

<<<<<<< HEAD
hahsadvhb
=======
print("Hello, World!")
print("test rules")
print("test rules")

print("Hello, World")
print("Hello")

>>>>>>> 40af207b
<|MERGE_RESOLUTION|>--- conflicted
+++ resolved
@@ -2,9 +2,6 @@
 print("test rules")
 print("test rules")
 
-<<<<<<< HEAD
-hahsadvhb
-=======
 print("Hello, World!")
 print("test rules")
 print("test rules")
@@ -12,4 +9,4 @@
 print("Hello, World")
 print("Hello")
 
->>>>>>> 40af207b
+hahsadvhb